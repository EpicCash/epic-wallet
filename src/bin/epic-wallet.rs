--- conflicted
+++ resolved
@@ -100,19 +100,6 @@
 				}));
 			}
 		}
-<<<<<<< HEAD
-		("owner_api", Some(init_args)) => {
-			if let Some(_path) = init_args.value_of("config_file") {
-				current_dir = Some(PathBuf::from(&_path));
-			}
-		}
-		("listen", Some(init_args)) => {
-			if let Some(_path) = init_args.value_of("config_file") {
-				current_dir = Some(PathBuf::from(&_path));
-			}
-		}
-=======
->>>>>>> 5fcf5850
 		_ => {}
 	}
 
