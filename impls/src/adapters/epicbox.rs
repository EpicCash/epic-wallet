--- conflicted
+++ resolved
@@ -306,13 +306,9 @@
 			.expect("Failed to initialize the epicbox controller");
 
 		csubscriber
-<<<<<<< HEAD
 			.start(controller, interval)
 			.expect("Failed to start the epicbox controller");
-=======
-			.start(controller)
-			.expect("Could not start epicbox controller!");
->>>>>>> 7d4fb4aa
+
 		()
 	});
 
@@ -530,7 +526,6 @@
 
 		if slate.num_participants > slate.participant_data.len() {
 			debug!(
-<<<<<<< HEAD
 				"Slate({}) received from Address({})",
 				slate.id.to_string(),
 				from.stripped(),
@@ -542,21 +537,7 @@
 				from.stripped(),
 			);
 		}
-=======
-				"Slate [{}] received from [{}] for [{}] epics",
-				slate.id.to_string(),
-				from.to_string(),
-				amount_to_hr_string(slate.amount, false)
-			);
-		} else {
-			debug!(
-				"Slate [{}] received back from [{}] for [{}] epics",
-				slate.id.to_string(),
-				from.to_string(),
-				amount_to_hr_string(slate.amount, false)
-			);
-		};
->>>>>>> 7d4fb4aa
+
 
 		if from.address_type() == AddressType::Epicbox {
 			EpicboxAddress::from_str(&from.to_string()).expect("invalid epicbox address");
@@ -572,45 +553,31 @@
 					self.publisher
 						.post_slate(&slate, from, false)
 						.map_err(|e| {
-<<<<<<< HEAD
 							debug!("{}: {}", "ERROR", e);
-=======
-							error!("{}: {}", "ERROR", e);
->>>>>>> 7d4fb4aa
+
 							e
 						})
 						.expect(&format!("Failed to post Transaction({})", _id.to_string()));
 				} else {
-<<<<<<< HEAD
 					info!(
 						"Transaction({}) finalized successfully",
 						slate.id.to_string()
 					);
-=======
-					debug!("Slate [{}] finalized successfully", slate.id.to_string());
->>>>>>> 7d4fb4aa
+
 				}
 				Ok(())
 			});
 
 		match result {
 			Ok(()) => {}
-<<<<<<< HEAD
 			Err(e) => debug!("{}", e),
-=======
-			Err(e) => error!("{}", e),
->>>>>>> 7d4fb4aa
 		}
 	}
 
 	fn on_close(&self, reason: CloseReason) {
 		match reason {
 			CloseReason::Normal => {
-<<<<<<< HEAD
-				//debug!("Listener for {} stopped", self.name)
-=======
-				debug!("Listener for stopped, normal exit")
->>>>>>> 7d4fb4aa
+				debug!("Listener for {} stopped (normal exit)", self.name)
 			}
 			CloseReason::Abnormal(error) => {
 				error!("{:?}", error.to_string())
@@ -699,22 +666,7 @@
 			tx: self.tx.clone(),
 		};
 
-<<<<<<< HEAD
 		loop {
-=======
-		let subscribe = DEFAULT_CHALLENGE_RAW;
-		let signature = sign_challenge(&subscribe, &secret_key)?.to_hex();
-
-		let request = ProtocolRequest::Subscribe {
-			address: client.address.public_key.to_string(),
-			signature,
-		};
-		client
-			.send(&request)
-			.expect("Could not send Subscribe request!");
-
-		let res = loop {
->>>>>>> 7d4fb4aa
 			let err = client.sender.lock().read_message();
 
 			match err {
@@ -747,22 +699,10 @@
 								client
 									.challenge_send()
 									.map_err(|_| {
-<<<<<<< HEAD
 										error!("Failed attempt to subscribe");
 										debug!("Subscribe string:\n{}", str);
 									})
 									.unwrap();
-=======
-										error!("Error attempting to send Challenge!");
-									})
-									.unwrap();
-
-								if !first_run {
-									std::thread::sleep(duration);
-								} else {
-									new_challenge = true;
-								}
->>>>>>> 7d4fb4aa
 							}
 
 							ProtocolResponse::Slate {
@@ -819,23 +759,13 @@
 			trace!("Refresh epicbox subscription (interval: {:?})", duration);
 			std::thread::sleep(duration);
 
-<<<<<<< HEAD
+
 			client
 				.new_challenge()
 				.map_err(|_| error!("Failed to attempt the challenge"))
 				.unwrap();
 		}
 		Ok(())
-=======
-				if first_run {
-					std::thread::sleep(duration);
-					first_run = false;
-				}
-			}
-		}; //end loop
-
-		res
->>>>>>> 7d4fb4aa
 	}
 
 	fn post_slate(
@@ -910,17 +840,12 @@
 	fn challenge_send(&self) -> Result<(), Error> {
 		let request = ProtocolRequest::Challenge;
 		self.send(&request)
-<<<<<<< HEAD
 			.expect("Failed to send the subscribe request");
-=======
-			.expect("could not send Challenge request!");
->>>>>>> 7d4fb4aa
 		self.tx.send(true).unwrap();
 		Ok(())
 	}
 
 	fn new_challenge(&self) -> Result<(), Error> {
-<<<<<<< HEAD
 		let unsubscribe = ProtocolRequest::Unsubscribe {
 			address: self.address.public_key.to_string(),
 		};
@@ -928,16 +853,9 @@
 		self.send(&unsubscribe)
 			.expect("Failed to send the unsubscribe request");
 
-=======
->>>>>>> 7d4fb4aa
 		let request = ProtocolRequest::Challenge;
 		self.send(&request)
-<<<<<<< HEAD
 			.expect("Failed to send the subscribe request");
-
-=======
-			.expect("Could not send Challenge request!");
->>>>>>> 7d4fb4aa
 		Ok(())
 	}
 
