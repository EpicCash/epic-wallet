// Copyright 2019 The Epic Developers
//
// Licensed under the Apache License, Version 2.0 (the "License");
// you may not use this file except in compliance with the License.
// You may obtain a copy of the License at
//
//     http://www.apache.org/licenses/LICENSE-2.0
//
// Unless required by applicable law or agreed to in writing, software
// distributed under the License is distributed on an "AS IS" BASIS,
// WITHOUT WARRANTIES OR CONDITIONS OF ANY KIND, either express or implied.
// See the License for the specific language governing permissions and
// limitations under the License.

use crate::config::EpicboxConfig;
<<<<<<< HEAD
use crate::epicbox::protocol::{
	ProtocolError, ProtocolRequest, ProtocolRequestV2, ProtocolResponseV2,
};
=======
use crate::epicbox::protocol::{ProtocolRequest, ProtocolRequestV2, ProtocolResponseV2};
>>>>>>> f77271c8
use crate::keychain::Keychain;
use crate::libwallet::crypto::{sign_challenge, Hex};
use crate::libwallet::message::EncryptedMessage;
use crate::util::secp::key::PublicKey;

use crate::libwallet::wallet_lock;
use crate::libwallet::{
	address, Address, AddressType, EpicboxAddress, TxProof, DEFAULT_EPICBOX_PORT_443,
	DEFAULT_EPICBOX_PORT_80,
};
use crate::libwallet::{NodeClient, WalletInst, WalletLCProvider};

use crate::Error;
use crate::ErrorKind;

use crate::libwallet::{Slate, SlateVersion, VersionedSlate};
use crate::util::secp::key::SecretKey;
use crate::util::Mutex;

use std::collections::HashMap;
use std::fmt::{self, Debug};

use crate::error::ErrorKind as ErrorKind2;
use std::sync::Arc;
use std::thread::JoinHandle;

use crate::libwallet::api_impl::foreign;
use crate::libwallet::api_impl::owner;
use epic_wallet_util::epic_core::core::amount_to_hr_string;
use std::net::TcpStream;
use std::string::ToString;
use std::sync::mpsc::{channel, Receiver, Sender};
use std::thread::spawn;
use tungstenite::connect;
use tungstenite::Error as tungsteniteError;
use tungstenite::{protocol::WebSocket, stream::MaybeTlsStream};
use tungstenite::{Error as ErrorTungstenite, Message};

// for 2.0.0 protocol

use std::time::Instant;

// Copyright 2019 The vault713 Developers
//
// Licensed under the Apache License, Version 2.0 (the "License");
// you may not use this file except in compliance with the License.
// You may obtain a copy of the License at
//
//     http://www.apache.org/licenses/LICENSE-2.0
//
// Unless required by applicable law or agreed to in writing, software
// distributed under the License is distributed on an "AS IS" BASIS,
// WITHOUT WARRANTIES OR CONDITIONS OF ANY KIND, either express or implied.
// See the License for the specific language governing permissions and
// limitations under the License.

const CONNECTION_ERR_MSG: &str = "\nCan't connect to the epicbox server!\n\
	Check your epic-wallet.toml settings and make sure epicbox domain is correct.\n";
const DEFAULT_CHALLENGE_RAW: &str = "7WUDtkSaKyGRUnQ22rE3QUXChV8DmA6NnunDYP4vheTpc";
const EPICBOX_PROTOCOL_VERSION: &str = "2.0.0";

/// Epicbox 'plugin' implementation
pub enum CloseReason {
	Normal,
	Abnormal(Error),
}

#[derive(Clone)]
pub struct EpicboxSubscriber {
	address: EpicboxAddress,
	broker: EpicboxBroker,
	secret_key: SecretKey,
}
#[derive(Clone)]
pub struct EpicboxPublisher {
	address: EpicboxAddress,
	broker: EpicboxBroker,
	secret_key: SecretKey,
}

pub struct EpicboxListener {
	pub address: EpicboxAddress,
	pub publisher: EpicboxPublisher,
	pub subscriber: EpicboxSubscriber,
	pub handle: JoinHandle<()>,
}

#[derive(Clone)]
pub struct EpicboxChannel {
	dest: String,
	epicbox_config: Option<EpicboxConfig>,
}

#[derive(Clone)]
pub struct EpicboxListenChannel {
	_priv: (),
}

impl EpicboxListenChannel {
	pub fn new() -> Result<EpicboxListenChannel, Error> {
		Ok(EpicboxListenChannel { _priv: () })
	}
	pub fn listen<L, C, K>(
		&self,
		wallet: Arc<Mutex<Box<dyn WalletInst<'static, L, C, K> + 'static>>>,
		keychain_mask: Arc<Mutex<Option<SecretKey>>>,
		epicbox_config: EpicboxConfig,
		reconnections: &mut u32,
	) -> Result<(), Error>
	where
		L: WalletLCProvider<'static, C, K> + 'static,
		C: NodeClient + 'static,
		K: Keychain + 'static,
	{
		let (address, sec_key) = {
			let a_keychain = keychain_mask.clone();
			let a_wallet = wallet.clone();
			let mask = a_keychain.lock();
			let mut w_lock = a_wallet.lock();
			let lc = w_lock.lc_provider()?;
			let w_inst = lc.wallet_inst()?;
			let k = w_inst.keychain((&mask).as_ref())?;
			let parent_key_id = w_inst.parent_key_id();
			let sec_key = address::address_from_derivation_path(&k, &parent_key_id, 0)
				.map_err(|e| ErrorKind2::ArgumentError(format!("{:?}", e).into()))
				.unwrap();
			let pub_key = PublicKey::from_secret_key(k.secp(), &sec_key).unwrap();

			let address = EpicboxAddress::new(
				pub_key.clone(),
				Some(epicbox_config.epicbox_domain.clone()),
				epicbox_config.epicbox_port,
			);

			(address, sec_key)
		};
		let url = {
			let cloned_address = address.clone();
			match epicbox_config.epicbox_protocol_unsecure.unwrap_or(false) {
				true => format!(
					"ws://{}:{}",
					cloned_address.domain,
					cloned_address.port.unwrap_or(DEFAULT_EPICBOX_PORT_80)
				),
				false => format!(
					"wss://{}:{}",
					cloned_address.domain,
					cloned_address.port.unwrap_or(DEFAULT_EPICBOX_PORT_443)
				),
			}
		};
		let (tx, _rx): (Sender<bool>, Receiver<bool>) = channel();

		debug!("Connecting to the epicbox server at {} ..", url.clone());
		let (socket, _response) = connect(url.clone()).map_err(|e| {
			warn!("{}", ErrorKind::EpicboxTungstenite(format!("{}", e).into()));
			*reconnections += 1;
			ErrorKind::EpicboxTungstenite(format!("{}", e).into())
		})?;

		let start_subscribe = true;

		let publisher =
			EpicboxPublisher::new(address.clone(), sec_key, socket, start_subscribe, tx)?;

		let mut subscriber = EpicboxSubscriber::new(&publisher)?;

		let container = Container::new(epicbox_config.clone());
		let cpublisher = publisher.clone();
		let mask = keychain_mask.lock();
		let km = mask.clone();
		let controller = EpicboxController::new(container, cpublisher, wallet, km, reconnections)
			.expect("Could not init epicbox listener!");

		info!("Starting epicbox listener for: {}", address);

		subscriber.start(controller)
	}
}
impl EpicboxChannel {
	/// new epicbox.
	pub fn new(
		dest: &String,
		epicbox_config: Option<EpicboxConfig>,
	) -> Result<EpicboxChannel, Error> {
		Ok(EpicboxChannel {
			dest: dest.clone(),
			epicbox_config: epicbox_config.clone(),
		})
	}

	pub fn send<L, C, K>(
		&self,
		wallet: Arc<Mutex<Box<dyn WalletInst<'static, L, C, K> + 'static>>>,
		keychain_mask: Option<SecretKey>,
		slate: &Slate,
	) -> Result<Slate, Error>
	where
		L: WalletLCProvider<'static, C, K> + 'static,
		C: NodeClient + 'static,
		K: Keychain + 'static,
	{
		let config = match self.epicbox_config.clone() {
			None => EpicboxConfig::default(),
			Some(epicbox_config) => epicbox_config,
		};

		let container = Container::new(config.clone());

		let (tx, rx): (Sender<bool>, Receiver<bool>) = channel();
		let listener = start_epicbox(container.clone(), wallet, keychain_mask, config, tx).unwrap();

		container
			.lock()
			.listeners
			.insert(ListenerInterface::Epicbox, listener);
		//warn!("Waitng for rx");

		loop {
			std::thread::sleep(std::time::Duration::from_secs(1));
			if rx.recv().unwrap() {
				break;
			}
		}

		//warn!("After rx");

		let vslate = VersionedSlate::into_version(slate.clone(), SlateVersion::V2);

		let _ = container
			.lock()
			.listener(ListenerInterface::Epicbox)
			.unwrap()
			.publish(&vslate, &self.dest)
			.unwrap();

		let slate: Slate = VersionedSlate::into_version(slate.clone(), SlateVersion::V2).into();
		Ok(slate)
	}
}

pub fn start_epicbox<L, C, K>(
	container: Arc<Mutex<Container>>,
	wallet: Arc<Mutex<Box<dyn WalletInst<'static, L, C, K> + 'static>>>,
	keychain_mask: Option<SecretKey>,
	config: EpicboxConfig,
	tx: Sender<bool>,
) -> Result<Box<dyn Listener>, Error>
where
	L: WalletLCProvider<'static, C, K> + 'static,
	C: NodeClient + 'static,
	K: Keychain + 'static,
{
	let (address, sec_key) = {
		let a_wallet = wallet.clone();
		let mut w_lock = a_wallet.lock();
		let lc = w_lock.lc_provider()?;
		let w_inst = lc.wallet_inst()?;
		let k = w_inst.keychain(keychain_mask.as_ref())?;
		let parent_key_id = w_inst.parent_key_id();
		let sec_key = address::address_from_derivation_path(&k, &parent_key_id, 0)
			.map_err(|e| ErrorKind2::ArgumentError(format!("{:?}", e).into()))
			.unwrap();
		let pub_key = PublicKey::from_secret_key(k.secp(), &sec_key).unwrap();

		let address = EpicboxAddress::new(
			pub_key.clone(),
			Some(config.epicbox_domain.clone()),
			config.epicbox_port,
		);
		(address, sec_key)
	};
	let url = {
		let cloned_address = address.clone();
		match config.epicbox_protocol_unsecure.unwrap_or(false) {
			true => format!(
				"ws://{}:{}",
				cloned_address.domain,
				cloned_address.port.unwrap_or(DEFAULT_EPICBOX_PORT_80)
			),
			false => format!(
				"wss://{}:{}",
				cloned_address.domain,
				cloned_address.port.unwrap_or(DEFAULT_EPICBOX_PORT_443)
			),
		}
	};
	debug!("Connecting to the epicbox server at {} ..", url.clone());
	let (socket, _) = connect(url.clone()).expect(CONNECTION_ERR_MSG);

	let start_subscribe = false;

	let publisher = EpicboxPublisher::new(address.clone(), sec_key, socket, start_subscribe, tx)?;
	let subscriber = EpicboxSubscriber::new(&publisher)?;

	let mut csubscriber = subscriber.clone();
	let cpublisher = publisher.clone();
	let mut reconnections = 0;

	let handle = spawn(move || {
		let controller = EpicboxController::new(
			container,
			cpublisher,
			wallet,
			keychain_mask,
			&mut reconnections,
		)
		.expect("Could not init epicbox controller!");

		csubscriber
			.start(controller)
			.expect("Could not start epicbox controller!");
		()
	});

	Ok(Box::new(EpicboxListener {
		address,
		publisher,
		subscriber,
		handle,
	}))
}

impl Listener for EpicboxListener {
	/// keep :)
	fn interface(&self) -> ListenerInterface {
		ListenerInterface::Epicbox
	}

	fn address(&self) -> String {
		self.address.stripped()
	}
	/// post slate
	fn publish(&self, slate: &VersionedSlate, to: &String) -> Result<(), Error> {
		let address = EpicboxAddress::from_str(to)?;
		self.publisher.post_slate(slate, &address, true)
	}

	/// stops wss connection
	fn stop(self: Box<Self>) -> Result<(), Error> {
		let s = *self;
		s.subscriber.stop();
		let _ = s.handle.join();
		Ok(())
	}
}

impl EpicboxPublisher {
	pub fn new(
		address: EpicboxAddress,
		secret_key: SecretKey,
		socket: WebSocket<MaybeTlsStream<TcpStream>>,
		start_subscribe: bool,
		tx: Sender<bool>,
	) -> Result<Self, Error> {
		Ok(Self {
			address,
			broker: EpicboxBroker::new(socket, start_subscribe, tx)?,
			secret_key,
		})
	}
}

impl Publisher for EpicboxPublisher {
	fn post_slate(
		&self,
		slate: &VersionedSlate,
		to: &dyn Address,
		close_connection: bool,
	) -> Result<(), Error> {
		let to = EpicboxAddress::from_str(&to.to_string())?;
		self.broker
			.post_slate(slate, &to, &self.address, &self.secret_key)?;
		if close_connection {
			self.broker.stop().unwrap();
		}
		Ok(())
	}
}
impl EpicboxSubscriber {
	pub fn new(publisher: &EpicboxPublisher) -> Result<Self, Error> {
		Ok(Self {
			address: publisher.address.clone(),
			broker: publisher.broker.clone(),
			secret_key: publisher.secret_key.clone(),
		})
	}
}

pub struct EpicboxController<'a, P, L, C, K>
where
	P: Publisher,
	L: WalletLCProvider<'static, C, K> + 'static,
	C: NodeClient + 'static,
	K: Keychain + 'static,
{
	publisher: P,
	/// Wallet instance
	pub wallet: Arc<Mutex<Box<dyn WalletInst<'static, L, C, K> + 'static>>>,
	/// Keychain mask
	pub keychain_mask: Option<SecretKey>,
	pub reconnections: &'a mut u32,
}
pub struct Container {
	pub config: EpicboxConfig,
	pub account: String,
	pub listeners: HashMap<ListenerInterface, Box<dyn Listener>>,
}
impl Container {
	pub fn new(config: EpicboxConfig) -> Arc<Mutex<Self>> {
		let container = Self {
			config,
			account: String::from("default"),
			///TODO: reduce listeners
			listeners: HashMap::with_capacity(4),
		};
		Arc::new(Mutex::new(container))
	}

	pub fn listener(&self, interface: ListenerInterface) -> Result<&Box<dyn Listener>, ErrorKind> {
		self.listeners
			.get(&interface)
			.ok_or(ErrorKind::NoListener(format!("{}", interface)))
	}
}

pub trait Listener: Send + 'static {
	fn interface(&self) -> ListenerInterface;
	fn address(&self) -> String;
	fn publish(&self, slate: &VersionedSlate, to: &String) -> Result<(), Error>;
	fn stop(self: Box<Self>) -> Result<(), Error>;
}

#[derive(Copy, Clone, Eq, PartialEq, Debug, Hash)]
pub enum ListenerInterface {
	Epicbox,
}
impl fmt::Display for ListenerInterface {
	fn fmt(&self, f: &mut fmt::Formatter) -> fmt::Result {
		match *self {
			ListenerInterface::Epicbox => write!(f, "Epicbox"),
		}
	}
}

impl<'a, P, L, C, K> EpicboxController<'a, P, L, C, K>
where
	P: Publisher,
	L: WalletLCProvider<'static, C, K> + 'static,
	C: NodeClient + 'static,
	K: Keychain + 'static,
{
	pub fn new(
		// TODO: check if container is required
		_container: Arc<Mutex<Container>>,
		publisher: P,
		wallet: Arc<Mutex<Box<dyn WalletInst<'static, L, C, K> + 'static>>>,
		keychain_mask: Option<SecretKey>,
		reconnections: &'a mut u32,
	) -> Result<Self, Error> {
		Ok(Self {
			publisher,
			wallet,
			keychain_mask,
			reconnections: reconnections,
		})
	}

	fn process_incoming_slate(
		&self,
		_address: Option<String>,
		slate: &mut Slate,
		_tx_proof: Option<&mut TxProof>,
	) -> Result<bool, Error> {
		/* build owner and foreign here */
		//let wallet = self.wallet.clone();

		wallet_lock!(self.wallet, w);

		if slate.num_participants > slate.participant_data.len() {
			if slate.tx.inputs().len() == 0 {
				// TODO: invoicing
			} else {
				info!("Received new transaction (foreign::receive_tx)");
				let ret_slate = foreign::receive_tx(
					&mut **w,
					self.keychain_mask.as_ref(),
					&slate,
					None,
					None,
					false,
				);
				*slate = ret_slate.unwrap();
			}

			Ok(false)
		} else {
			info!("Finalize transaction (owner::finalize_tx)");
			let slate = owner::finalize_tx(&mut **w, self.keychain_mask.as_ref(), slate)?;

			info!("Post transaction to the network (owner::post_tx)");
			owner::post_tx(w.w2n_client(), &slate.tx, false)?;
			Ok(true)
		}
	}
}
pub trait SubscriptionHandler: Send {
	fn on_slate(&self, from: &dyn Address, slate: &VersionedSlate, proof: Option<&mut TxProof>);
	fn on_close(&self, result: CloseReason);
}

impl<'a, P, L, C, K> SubscriptionHandler for EpicboxController<'a, P, L, C, K>
where
	P: Publisher,
	L: WalletLCProvider<'static, C, K> + 'static,
	C: NodeClient + 'static,
	K: Keychain + 'static,
{
	fn on_slate(&self, from: &dyn Address, slate: &VersionedSlate, tx_proof: Option<&mut TxProof>) {
		let version = slate.version();
		let mut slate: Slate = slate.clone().into();

		if slate.num_participants > slate.participant_data.len() {
			debug!(
				"Slate [{}] received from [{}] for [{}] epics",
				slate.id.to_string(),
				from.to_string(),
				amount_to_hr_string(slate.amount, false)
			);
		} else {
			debug!(
				"Slate [{}] received back from [{}] for [{}] epics",
				slate.id.to_string(),
				from.to_string(),
				amount_to_hr_string(slate.amount, false)
			);
		};

		if from.address_type() == AddressType::Epicbox {
			EpicboxAddress::from_str(&from.to_string()).expect("invalid epicbox address");
		}

		let result = self
			.process_incoming_slate(Some(from.to_string()), &mut slate, tx_proof)
			.and_then(|is_finalized| {
				if !is_finalized {
					let _id = slate.id.clone();
					let slate = VersionedSlate::into_version(slate, version);

					self.publisher
						.post_slate(&slate, from, false)
						.map_err(|e| {
							error!("{}: {}", "ERROR", e);
							e
						})
						.expect("failed posting slate!");
				} else {
					warn!("Slate [{}] finalized successfully", slate.id.to_string());
				}
				Ok(())
			});

		match result {
			Ok(()) => {}
			Err(e) => error!("{}", e),
		}
	}

	fn on_close(&self, reason: CloseReason) {
		match reason {
			CloseReason::Normal => {
				debug!("Listener for stopped, normal exit")
			}
			CloseReason::Abnormal(error) => {
				error!("{:?}", error.to_string())
			}
		}
	}
}
pub trait Subscriber {
	fn start<P, L, C, K>(&mut self, handler: EpicboxController<P, L, C, K>) -> Result<(), Error>
	where
		P: Publisher,
		L: WalletLCProvider<'static, C, K> + 'static,
		C: NodeClient + 'static,
		K: Keychain + 'static;
	fn stop(&self);
}
impl Subscriber for EpicboxSubscriber {
	fn start<P, L, C, K>(&mut self, handler: EpicboxController<P, L, C, K>) -> Result<(), Error>
	where
		P: Publisher,
		L: WalletLCProvider<'static, C, K> + 'static,
		C: NodeClient + 'static,
		K: Keychain + 'static,
	{
		self.broker
			.subscribe(&self.address, &self.secret_key, handler)
	}

	fn stop(&self) {
		let _ = self.broker.stop();
	}
}

pub trait Publisher: Send {
	fn post_slate(
		&self,
		slate: &VersionedSlate,
		to: &dyn Address,
		close_connection: bool,
	) -> Result<(), Error>;
}

///TODO: reduce to broker
#[derive(Clone)]
pub struct EpicboxBroker {
	inner: Arc<Mutex<WebSocket<MaybeTlsStream<TcpStream>>>>,
	start_subscribe: bool,
	tx: Sender<bool>,
}
impl EpicboxBroker {
	/// Create a EpicboxBroker,
	pub fn new(
		inner: WebSocket<MaybeTlsStream<TcpStream>>,
		start_subscribe: bool,
		tx: Sender<bool>,
	) -> Result<Self, Error> {
		Ok(Self {
			inner: Arc::new(Mutex::new(inner)),
			start_subscribe: start_subscribe,
			tx,
		})
	}

	/// Start a listener, passing received messages to the wallet api directly
	pub fn subscribe<P, L, C, K>(
		&mut self,
		address: &EpicboxAddress,
		secret_key: &SecretKey,
		handler: EpicboxController<P, L, C, K>,
	) -> Result<(), Error>
	where
		P: Publisher,
		L: WalletLCProvider<'static, C, K> + 'static,
		C: NodeClient + 'static,
		K: Keychain + 'static,
	{
		let handler = Arc::new(Mutex::new(handler));
		let sender = self.inner.clone();
		let mut first_run = true;

<<<<<<< HEAD
=======
		// time interval for sleep in main loop
		//let duration = std::time::Duration::from_secs(DEFAULT_INTERVAL);
		//let durationv2 = std::time::Duration::from_secs(1);

>>>>>>> f77271c8
		let mut client = EpicboxClient {
			sender,
			handler: handler.clone(),
			challenge: None,
			address: address.clone(),
			secret_key: secret_key.clone(),
			tx: self.tx.clone(),
		};

		let subscribe = DEFAULT_CHALLENGE_RAW;

<<<<<<< HEAD
		let ver = EPICBOX_PROTOCOL_VERSION;
=======
		let ver = "2.0.0";
>>>>>>> f77271c8
		let mut last_message_id_v2 = String::from("");

		let mut tester_challenge = 0;
		let mut fornow = 0;

		let now = Instant::now();

		let res = loop {
			let err = client.sender.lock().read_message();

			match err {
				Err(e) => {
					*handler.lock().reconnections += 1;
					error!("Error reading message {:?}", e);
					handler.lock().on_close(CloseReason::Abnormal(
						ErrorKind::EpicboxWebsocketAbnormalTermination.into(),
					));
					match client.sender.lock().close(None) {
						Ok(_) => error!("Client closed connection"),
						Err(e) => error!("Client closed connection {:?}", e),
					}

					break Err(ErrorKind::EpicboxWebsocketAbnormalTermination.into());
				}
				Ok(message) => match message {
					Message::Text(_) | Message::Binary(_) => {
						let response = match serde_json::from_str::<ProtocolResponseV2>(
							&message.to_string(),
						) {
							Ok(x) => x,
							Err(_) => {
								error!("Could not parse response");
								return Ok(());
							}
						};

						*handler.lock().reconnections = 0;

						match response {
							ProtocolResponseV2::Challenge { str } => {
<<<<<<< HEAD
								tester_challenge += 1;
								fornow += 1;
=======
								tester_challenge = tester_challenge + 1;
								fornow = fornow + 1;
>>>>>>> f77271c8
								client.challenge = Some(str.clone());
								if tester_challenge == 1 {
									client
										.challenge_send()
										.map_err(|_| {
											error!("Error attempting to send Challenge!");
										})
										.unwrap();
								} else {
									tester_challenge = 0;
								}

								if fornow >= 10 {
									fornow = 0;
									let elapsed_time = now.elapsed();
<<<<<<< HEAD
									warn!("Still receiving data from epicbox after {:?} without disconection.", elapsed_time);
=======
									warn!("Still receive data from fastepicbox after {:?} without disconection.", elapsed_time);
>>>>>>> f77271c8
								}

								if first_run {
									client
										.get_version()
<<<<<<< HEAD
										.map_err(|_| error!("error attempting GetVersion!"))
=======
										.map_err(|_| error!("error attempting challenge!"))
>>>>>>> f77271c8
										.unwrap();

									first_run = false;

									client
										.challenge_send()
										.map_err(|_| {
											error!("Error attempting to send Challenge!");
										})
										.unwrap();
<<<<<<< HEAD

=======
>>>>>>> f77271c8
									if !self.start_subscribe {
										client
											.get_fastsend()
											.map_err(|_| {
<<<<<<< HEAD
												error!("Error attempting to send FastSend!");
											})
											.unwrap();
									} else {
										debug!("Starting epicbox subscription...");
										let signature =
											sign_challenge(&subscribe, &secret_key)?.to_hex();
										let request_sub = ProtocolRequestV2::Subscribe {
											address: client.address.public_key.to_string(),
											ver: ver.to_string(),
											signature,
										};

										client
											.sendv2(&request_sub)
											.expect("Could not send Subscribe request!");
=======
												error!("Error attempting to send Challenge!");
											})
											.unwrap();
>>>>>>> f77271c8
									}
								}
							}
							ProtocolResponseV2::Slate {
								from,
								str,
								challenge,
								signature,
<<<<<<< HEAD
								ver: _, // unused, ignore
=======
								ver,
>>>>>>> f77271c8
								epicboxmsgid,
							} => {
								client
									.made_send(epicboxmsgid.clone())
									.map_err(|_| {
<<<<<<< HEAD
										error!("Error attempting to send Made message!");
									})
									.unwrap();

								if last_message_id_v2 != epicboxmsgid {
									last_message_id_v2 = epicboxmsgid.clone();

									let (slate, mut tx_proof) = match TxProof::from_response(
										from,
										str,
										challenge,
										signature,
										&client.secret_key,
										Some(&client.address),
									) {
										Ok(x) => x,
										Err(e) => {
											error!("{}", e.to_string());
											return Ok(());
										}
									};

									let address = tx_proof.address.clone();
									client.handler.lock().on_slate(
										&address,
										&slate,
										Some(&mut tx_proof),
									);
								}
							}
							ProtocolResponseV2::GetVersion { str } => {
								trace!("ProtocolResponseV2::GetVersion {}", str);
=======
										error!("Error attempting to made_send!");
									})
									.unwrap();

								if last_message_id_v2 != epicboxmsgid {
									last_message_id_v2 = epicboxmsgid.clone();

									let (slate, mut tx_proof) = match TxProof::from_response(
										from,
										str,
										challenge,
										signature,
										&client.secret_key,
										Some(&client.address),
									) {
										Ok(x) => x,
										Err(e) => {
											error!("{}", e.to_string());
											return Ok(());
										}
									};

									let address = tx_proof.address.clone();
									client.handler.lock().on_slate(
										&address,
										&slate,
										Some(&mut tx_proof),
									);
								}
							}
							ProtocolResponseV2::GetVersion { str } => {
								warn!("ProtocolResponseV2 {}", str);

								//ver = &str;
								/*ver = "2.0.0";
								justsendgetversion = false;
								client
									.sendV2(&repeatrequestV2)
									.expect("Could not send Subscribe request!");*/

								// Subcscribe move here to run only one after Challenge received and after GetVersion
								// Subscribe could be send only if it is listen -m epicbox command - but now is run in send function too. Need change.

								if self.start_subscribe {
									warn!("Start subscribe ...");
									let signature =
										sign_challenge(&subscribe, &secret_key)?.to_hex();
									let request_sub = ProtocolRequestV2::Subscribe {
										address: client.address.public_key.to_string(),
										ver: ver.to_string(),
										signature,
									};

									client
										.sendv2(&request_sub)
										.expect("Could not send Subscribe request!");
								} else {
									warn!("OK. I am sending ... I DON'T start subscribe.");
								}
							}
							ProtocolResponseV2::FastSend {} => {
								warn!("FastSend message received");
							}
							ProtocolResponseV2::Error {
								kind: _,
								description: _,
							} => {
								error!("ProtocolResponse::Error {}", response);
>>>>>>> f77271c8
							}
							ProtocolResponseV2::FastSend {} => {
								trace!("FastSend message received");
							}
							ProtocolResponseV2::Error {
								ref kind,
								description: _,
							} => match kind {
								ProtocolError::InvalidRequest {} => {
									error!(
										"Invalid Request! Ensure you are connected to an \
											epicbox that supports protocol v2.0.0!"
									);
								}
								_ => {
									error!("ProtocolResponse::Error {}", response);
								}
							},
							_ => {}
						}
					}
					Message::Ping(_) => {}
					Message::Pong(_) => {}
					Message::Frame(_) => {}
					Message::Close(_) => {
						info!("Close {:?}", &message.to_string());
						handler.lock().on_close(CloseReason::Normal);
						client.sender.lock().close(None).unwrap();
						break Ok(());
					}
				},
			};
		}; //end loop

		res
	}

	fn post_slate(
		&self,
		slate: &VersionedSlate,
		to: &EpicboxAddress,
		from: &EpicboxAddress,
		secret_key: &SecretKey,
	) -> Result<(), Error> {
		let pkey = to.public_key()?;

		let skey = secret_key.clone();

		let message =
			EncryptedMessage::new(serde_json::to_string(&slate).unwrap(), &to, &pkey, &skey)
				.map_err(|_| error!("could not encrypt slate!"))
				.unwrap();

		let message_ser = serde_json::to_string(&message).unwrap();
		let mut challenge = String::new();
		challenge.push_str(&message_ser);

		let signature = sign_challenge(&challenge, secret_key)?.to_hex();
		let request = ProtocolRequest::PostSlate {
			from: from.stripped(),
			to: to.stripped(),
			str: message_ser,
			signature,
		};

<<<<<<< HEAD
		let slate: Slate = slate.clone().into();
		debug!("Starting to send slate with id [{}]", slate.id.to_string());
=======
		warn!("I am starting sending SLATE ...");
>>>>>>> f77271c8

		self.inner
			.lock()
			.write_message(Message::Text(serde_json::to_string(&request).unwrap()))
			.unwrap();

<<<<<<< HEAD
		debug!("Slate sent successfully!");
=======
		warn!("SLATE sent.");
>>>>>>> f77271c8

		Ok(())
	}
	fn stop(&self) -> Result<(), tungsteniteError> {
		self.inner.lock().close(None)
	}
}

struct EpicboxClient<'a, P, L, C, K>
where
	L: WalletLCProvider<'static, C, K> + 'static,
	C: NodeClient + 'static,
	K: Keychain + 'static,
	P: Publisher,
{
	sender: Arc<Mutex<WebSocket<MaybeTlsStream<TcpStream>>>>,
	handler: Arc<Mutex<EpicboxController<'a, P, L, C, K>>>,
	challenge: Option<String>,
	address: EpicboxAddress,
	secret_key: SecretKey,
	tx: Sender<bool>,
}

/// client with handler from ws package
impl<'a, P, L, C, K> EpicboxClient<'a, P, L, C, K>
where
	P: Publisher,
	L: WalletLCProvider<'static, C, K> + 'static,
	C: NodeClient + 'static,
	K: Keychain + 'static,
{
	fn challenge_send(&self) -> Result<(), Error> {
		let request = ProtocolRequest::Challenge;
		self.send(&request)
			.expect("could not send Challenge request!");
		self.tx.send(true).unwrap();
		Ok(())
	}

	fn made_send(&self, epicboxmsgid: String) -> Result<(), Error> {
		let chell = match &self.challenge {
			None => String::from(""),
			Some(c) => c.to_string(),
		};

		let signature = sign_challenge(&chell, &self.secret_key)?.to_hex();

		let request = ProtocolRequestV2::Made {
			address: self.address.public_key.to_string(),
			signature,
			epicboxmsgid,
<<<<<<< HEAD
			ver: EPICBOX_PROTOCOL_VERSION.to_string(),
		};

		self.sendv2(&request).expect("could not send Made request!");
		self.tx.send(true).unwrap();

		//debug!(">>> (made_send) called!");
=======
			ver: "2.0.0".to_string(),
		};

		self.sendv2(&request).expect("could not send made request!");
		self.tx.send(true).unwrap();

		debug!(">>> (made_send) called!");
>>>>>>> f77271c8

		Ok(())
	}

	fn get_version(&self) -> Result<(), Error> {
		let request = ProtocolRequestV2::GetVersion;

		self.sendv2(&request)
			.expect("Could not send GetVersion request!");

<<<<<<< HEAD
		//debug!(">>> (get_version) called!");
=======
		debug!(">>> (get_version) called!");
>>>>>>> f77271c8

		Ok(())
	}

	fn get_fastsend(&self) -> Result<(), Error> {
		let request = ProtocolRequestV2::FastSend;

		self.sendv2(&request)
			.expect("Could not send FastSend request!");

<<<<<<< HEAD
		//debug!(">>> (get_fastsend) called!");
=======
		debug!(">>> (get_fastsend) called!");
>>>>>>> f77271c8

		Ok(())
	}

	fn send(&self, request: &ProtocolRequest) -> Result<(), ErrorTungstenite> {
		let request = serde_json::to_string(&request).unwrap();

		self.sender
			.lock()
			.write_message(Message::Text(request.into()))
	}

	fn sendv2(&self, request: &ProtocolRequestV2) -> Result<(), ErrorTungstenite> {
		let request = serde_json::to_string(&request).unwrap();

		self.sender
			.lock()
			.write_message(Message::Text(request.into()))
	}
}<|MERGE_RESOLUTION|>--- conflicted
+++ resolved
@@ -13,13 +13,9 @@
 // limitations under the License.
 
 use crate::config::EpicboxConfig;
-<<<<<<< HEAD
 use crate::epicbox::protocol::{
 	ProtocolError, ProtocolRequest, ProtocolRequestV2, ProtocolResponseV2,
 };
-=======
-use crate::epicbox::protocol::{ProtocolRequest, ProtocolRequestV2, ProtocolResponseV2};
->>>>>>> f77271c8
 use crate::keychain::Keychain;
 use crate::libwallet::crypto::{sign_challenge, Hex};
 use crate::libwallet::message::EncryptedMessage;
@@ -672,13 +668,6 @@
 		let sender = self.inner.clone();
 		let mut first_run = true;
 
-<<<<<<< HEAD
-=======
-		// time interval for sleep in main loop
-		//let duration = std::time::Duration::from_secs(DEFAULT_INTERVAL);
-		//let durationv2 = std::time::Duration::from_secs(1);
-
->>>>>>> f77271c8
 		let mut client = EpicboxClient {
 			sender,
 			handler: handler.clone(),
@@ -690,11 +679,8 @@
 
 		let subscribe = DEFAULT_CHALLENGE_RAW;
 
-<<<<<<< HEAD
 		let ver = EPICBOX_PROTOCOL_VERSION;
-=======
-		let ver = "2.0.0";
->>>>>>> f77271c8
+
 		let mut last_message_id_v2 = String::from("");
 
 		let mut tester_challenge = 0;
@@ -735,13 +721,8 @@
 
 						match response {
 							ProtocolResponseV2::Challenge { str } => {
-<<<<<<< HEAD
 								tester_challenge += 1;
 								fornow += 1;
-=======
-								tester_challenge = tester_challenge + 1;
-								fornow = fornow + 1;
->>>>>>> f77271c8
 								client.challenge = Some(str.clone());
 								if tester_challenge == 1 {
 									client
@@ -757,21 +738,13 @@
 								if fornow >= 10 {
 									fornow = 0;
 									let elapsed_time = now.elapsed();
-<<<<<<< HEAD
 									warn!("Still receiving data from epicbox after {:?} without disconection.", elapsed_time);
-=======
-									warn!("Still receive data from fastepicbox after {:?} without disconection.", elapsed_time);
->>>>>>> f77271c8
 								}
 
 								if first_run {
 									client
 										.get_version()
-<<<<<<< HEAD
 										.map_err(|_| error!("error attempting GetVersion!"))
-=======
-										.map_err(|_| error!("error attempting challenge!"))
->>>>>>> f77271c8
 										.unwrap();
 
 									first_run = false;
@@ -782,15 +755,11 @@
 											error!("Error attempting to send Challenge!");
 										})
 										.unwrap();
-<<<<<<< HEAD
-
-=======
->>>>>>> f77271c8
+
 									if !self.start_subscribe {
 										client
 											.get_fastsend()
 											.map_err(|_| {
-<<<<<<< HEAD
 												error!("Error attempting to send FastSend!");
 											})
 											.unwrap();
@@ -807,11 +776,6 @@
 										client
 											.sendv2(&request_sub)
 											.expect("Could not send Subscribe request!");
-=======
-												error!("Error attempting to send Challenge!");
-											})
-											.unwrap();
->>>>>>> f77271c8
 									}
 								}
 							}
@@ -820,17 +784,12 @@
 								str,
 								challenge,
 								signature,
-<<<<<<< HEAD
 								ver: _, // unused, ignore
-=======
-								ver,
->>>>>>> f77271c8
 								epicboxmsgid,
 							} => {
 								client
 									.made_send(epicboxmsgid.clone())
 									.map_err(|_| {
-<<<<<<< HEAD
 										error!("Error attempting to send Made message!");
 									})
 									.unwrap();
@@ -863,76 +822,6 @@
 							}
 							ProtocolResponseV2::GetVersion { str } => {
 								trace!("ProtocolResponseV2::GetVersion {}", str);
-=======
-										error!("Error attempting to made_send!");
-									})
-									.unwrap();
-
-								if last_message_id_v2 != epicboxmsgid {
-									last_message_id_v2 = epicboxmsgid.clone();
-
-									let (slate, mut tx_proof) = match TxProof::from_response(
-										from,
-										str,
-										challenge,
-										signature,
-										&client.secret_key,
-										Some(&client.address),
-									) {
-										Ok(x) => x,
-										Err(e) => {
-											error!("{}", e.to_string());
-											return Ok(());
-										}
-									};
-
-									let address = tx_proof.address.clone();
-									client.handler.lock().on_slate(
-										&address,
-										&slate,
-										Some(&mut tx_proof),
-									);
-								}
-							}
-							ProtocolResponseV2::GetVersion { str } => {
-								warn!("ProtocolResponseV2 {}", str);
-
-								//ver = &str;
-								/*ver = "2.0.0";
-								justsendgetversion = false;
-								client
-									.sendV2(&repeatrequestV2)
-									.expect("Could not send Subscribe request!");*/
-
-								// Subcscribe move here to run only one after Challenge received and after GetVersion
-								// Subscribe could be send only if it is listen -m epicbox command - but now is run in send function too. Need change.
-
-								if self.start_subscribe {
-									warn!("Start subscribe ...");
-									let signature =
-										sign_challenge(&subscribe, &secret_key)?.to_hex();
-									let request_sub = ProtocolRequestV2::Subscribe {
-										address: client.address.public_key.to_string(),
-										ver: ver.to_string(),
-										signature,
-									};
-
-									client
-										.sendv2(&request_sub)
-										.expect("Could not send Subscribe request!");
-								} else {
-									warn!("OK. I am sending ... I DON'T start subscribe.");
-								}
-							}
-							ProtocolResponseV2::FastSend {} => {
-								warn!("FastSend message received");
-							}
-							ProtocolResponseV2::Error {
-								kind: _,
-								description: _,
-							} => {
-								error!("ProtocolResponse::Error {}", response);
->>>>>>> f77271c8
 							}
 							ProtocolResponseV2::FastSend {} => {
 								trace!("FastSend message received");
@@ -998,23 +887,15 @@
 			signature,
 		};
 
-<<<<<<< HEAD
 		let slate: Slate = slate.clone().into();
 		debug!("Starting to send slate with id [{}]", slate.id.to_string());
-=======
-		warn!("I am starting sending SLATE ...");
->>>>>>> f77271c8
 
 		self.inner
 			.lock()
 			.write_message(Message::Text(serde_json::to_string(&request).unwrap()))
 			.unwrap();
 
-<<<<<<< HEAD
 		debug!("Slate sent successfully!");
-=======
-		warn!("SLATE sent.");
->>>>>>> f77271c8
 
 		Ok(())
 	}
@@ -1066,7 +947,6 @@
 			address: self.address.public_key.to_string(),
 			signature,
 			epicboxmsgid,
-<<<<<<< HEAD
 			ver: EPICBOX_PROTOCOL_VERSION.to_string(),
 		};
 
@@ -1074,15 +954,6 @@
 		self.tx.send(true).unwrap();
 
 		//debug!(">>> (made_send) called!");
-=======
-			ver: "2.0.0".to_string(),
-		};
-
-		self.sendv2(&request).expect("could not send made request!");
-		self.tx.send(true).unwrap();
-
-		debug!(">>> (made_send) called!");
->>>>>>> f77271c8
 
 		Ok(())
 	}
@@ -1093,11 +964,7 @@
 		self.sendv2(&request)
 			.expect("Could not send GetVersion request!");
 
-<<<<<<< HEAD
 		//debug!(">>> (get_version) called!");
-=======
-		debug!(">>> (get_version) called!");
->>>>>>> f77271c8
 
 		Ok(())
 	}
@@ -1108,11 +975,7 @@
 		self.sendv2(&request)
 			.expect("Could not send FastSend request!");
 
-<<<<<<< HEAD
 		//debug!(">>> (get_fastsend) called!");
-=======
-		debug!(">>> (get_fastsend) called!");
->>>>>>> f77271c8
 
 		Ok(())
 	}
