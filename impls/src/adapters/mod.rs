--- conflicted
+++ resolved
@@ -12,24 +12,18 @@
 // See the License for the specific language governing permissions and
 // limitations under the License.
 
-<<<<<<< HEAD
 mod emoji;
-=======
 mod epicbox;
->>>>>>> ce200106
 mod file;
 pub mod http;
 mod keybase;
 
-<<<<<<< HEAD
 pub use self::emoji::EmojiSlate;
-=======
 pub use self::epicbox::{
 	Container, EpicboxBroker, EpicboxController, EpicboxListener, EpicboxPublisher,
 	EpicboxSubscriber, Listener, ListenerInterface, Subscriber,
 };
 pub use self::epicbox::{EpicboxChannel, EpicboxListenChannel};
->>>>>>> ce200106
 pub use self::file::PathToSlate;
 pub use self::http::{HttpSlateSender, SchemeNotHttp};
 pub use self::keybase::{KeybaseAllChannels, KeybaseChannel};
